use super::*;
use crate::{
    ast,
    error::{diagnostic::Label, SyntaxError},
    span::FileId,
};

impl Parser {
    pub fn parse_module(&mut self, file_id: FileId) -> ParserResult {
        let mut module = ast::Module::new(file_id, self.module_info);

        while !self.eof() {
            if let Err(diag) = self.parse_top_level(&mut module) {
                self.cache.lock().diagnostics.push(diag);
<<<<<<< HEAD
                self.skip_until_recovery_point();
=======
                return ParserResult::ParserFailed;
                // TODO: Recovery
                // self.skip_until_recovery_point();
>>>>>>> 0d14ad9b
            }
        }

        ParserResult::NewModule(module)
    }

    pub fn parse_top_level(&mut self, module: &mut ast::Module) -> DiagnosticResult<()> {
        let attrs = if is!(self, At) { self.parse_attrs()? } else { vec![] };

        let has_attrs = !attrs.is_empty();

        let visibility = if eat!(self, Pub) {
            ast::Visibility::Public
        } else {
            ast::Visibility::Private
        };

        match self.try_parse_any_binding(attrs, visibility, true)? {
            Some(binding) => {
                module.bindings.push(binding?);
                Ok(())
            }
            None => {
                if !has_attrs {
                    if is!(self, Static) {
                        let static_eval = self.parse_static_eval()?;
                        module.consts.push(static_eval);
                        Ok(())
                    } else if eat!(self, Semicolon | Newline) {
                        // Ignore
                        Ok(())
                    } else {
                        Err(SyntaxError::expected(
                            self.span(),
                            &format!("an item, got `{}`", self.peek().kind.lexeme()),
                        ))
                    }
                } else {
                    Err(Diagnostic::error()
                        .with_message(format!("expected a binding, got `{}`", self.peek().kind.lexeme()))
                        .with_label(Label::primary(self.span(), "unexpected token")))
                }
            }
        }
    }
}<|MERGE_RESOLUTION|>--- conflicted
+++ resolved
@@ -12,13 +12,9 @@
         while !self.eof() {
             if let Err(diag) = self.parse_top_level(&mut module) {
                 self.cache.lock().diagnostics.push(diag);
-<<<<<<< HEAD
-                self.skip_until_recovery_point();
-=======
                 return ParserResult::ParserFailed;
                 // TODO: Recovery
                 // self.skip_until_recovery_point();
->>>>>>> 0d14ad9b
             }
         }
 
